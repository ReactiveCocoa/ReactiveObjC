--- conflicted
+++ resolved
@@ -248,20 +248,16 @@
 	}
 }
 
-<<<<<<< HEAD
-extension SignalProducerProtocol where Value: SignalProtocol, Error == Value.Error {
-=======
-extension SignalType where Value: SequenceType, Error == NoError {
+extension SignalProtocol where Value: Sequence, Error == NoError {
 	/// Flattens the `sequence` value sent by `signal` according to
 	/// the semantics of the given strategy.
-	@warn_unused_result(message="Did you forget to call `observe` on the signal?")
-	public func flatten(strategy: FlattenStrategy) -> Signal<Value.Generator.Element, Error> {
+	@warn_unused_result(message:"Did you forget to call `observe` on the signal?")
+	public func flatten(_ strategy: FlattenStrategy) -> Signal<Value.Iterator.Element, Error> {
 		return self.flatMap(strategy) { .init(values: $0) }
 	}
 }
 
-extension SignalProducerType where Value: SignalType, Error == Value.Error {
->>>>>>> 67bf885a
+extension SignalProducerProtocol where Value: SignalProtocol, Error == Value.Error {
 	/// Flattens the inner signals sent upon `producer` (into a single producer of
 	/// values), according to the semantics of the given strategy.
 	///
@@ -324,11 +320,11 @@
 	}
 }
 
-extension SignalProducerType where Value: SequenceType, Error == NoError {
+extension SignalProducerProtocol where Value: Sequence, Error == NoError {
 	/// Flattens the `sequence` value sent by `producer` according to
 	/// the semantics of the given strategy.
-	@warn_unused_result(message="Did you forget to call `observe` on the signal?")
-	public func flatten(strategy: FlattenStrategy) -> SignalProducer<Value.Generator.Element, Error> {
+	@warn_unused_result(message:"Did you forget to call `observe` on the signal?")
+	public func flatten(_ strategy: FlattenStrategy) -> SignalProducer<Value.Iterator.Element, Error> {
 		return self.flatMap(strategy) { .init(values: $0) }
 	}
 }
