import Foundation
import enum Result.NoError

/// Models types that can be represented in Objective-C (i.e., reference
/// types, including generic types when boxed via `AnyObject`).
private protocol ObjectiveCRepresentable {
	associatedtype Value
	static func extract(from representation: AnyObject) -> Value
	static func represent(_ value: Value) -> AnyObject
}

/// Wraps a `dynamic` property, or one defined in Objective-C, using Key-Value
/// Coding and Key-Value Observing.
///
/// Use this class only as a last resort! `MutableProperty` is generally better
/// unless KVC/KVO is required by the API you're using (for example,
/// `NSOperation`).
public final class DynamicProperty<Value>: MutablePropertyProtocol {
	private weak var object: NSObject?
	private let keyPath: String

	private let extractValue: (from: AnyObject) -> Value
	private let represent: (Value) -> AnyObject

	private var property: MutableProperty<Value?>?

	/// The current value of the property, as read and written using Key-Value
	/// Coding.
	public var value: Value? {
		get {
			return object?.value(forKeyPath: keyPath).map(extractValue)
		}

		set(newValue) {
			object?.setValue(newValue.map(represent), forKeyPath: keyPath)
		}
	}

	/// A producer that will create a Key-Value Observer for the given object,
	/// send its initial value then all changes over time, and then complete
	/// when the observed object has deallocated.
	///
	/// - important: This only works if the object given to init() is KVO-compliant.
	///              Most UI controls are not!
<<<<<<< HEAD
	public var producer: SignalProducer<Value?, NoError> {
		return property?.producer ?? .empty
	}

	public var signal: Signal<Value?, NoError> {
		return property?.signal ?? .empty
	}
=======
	public var producer: SignalProducer<AnyObject?, NoError> {
		return object.map(NSObject.valuesForKeyPath)?(keyPath) ?? .empty
	}

	public lazy var signal: Signal<AnyObject?, NoError> = { [unowned self] in
		var signal: Signal<AnyObject?, NoError>!
		self.producer.startWithSignal { innerSignal, _ in signal = innerSignal }
		return signal
	}()
>>>>>>> 619c1154

	/// Initializes a property that will observe and set the given key path of
	/// the given object, using the supplied representation.
	///
	/// - important: `object` must support weak references!
	///
	/// - parameters:
	///   - object: An object to be observed.
	///   - keyPath: Key path to observe on the object.
	///   - representable: A representation that bridges the values across the
	///                    language boundary.
	private init<Representatable: ObjectiveCRepresentable where Representatable.Value == Value>(object: NSObject?, keyPath: String, representable: Representatable.Type) {
		self.object = object
		self.keyPath = keyPath
<<<<<<< HEAD
		self.property = MutableProperty(nil)
		self.extractValue = Representatable.extract(from:)
		self.represent = Representatable.represent
=======
>>>>>>> 619c1154

		/// A DynamicProperty will stay alive as long as its object is alive.
		/// This is made possible by strong reference cycles.

<<<<<<< HEAD
		object?.rac_values(forKeyPath: keyPath, observer: nil)?
			.toSignalProducer()
			.start { event in
				switch event {
				case let .next(newValue):
					self.property?.value = newValue.map(self.extractValue)
				case let .failed(error):
					fatalError("Received unexpected error from KVO signal: \(error)")
				case .interrupted, .completed:
					self.property = nil
				}
			}
=======
		object?.rac_lifetime.ended.observeCompleted { _ = self }
>>>>>>> 619c1154
	}
}

extension DynamicProperty where Value: _ObjectiveCBridgeable {
	/// Initializes a property that will observe and set the given key path of
	/// the given object, where `Value` is a value type that is bridgeable
	/// to Objective-C.
	///
	/// - important: `object` must support weak references!
	///
	/// - parameters:
	///   - object: An object to be observed.
	///   - keyPath: Key path to observe on the object.
	public convenience init(object: NSObject?, keyPath: String) {
		self.init(object: object, keyPath: keyPath, representable: BridgeableRepresentation.self)
	}
}

extension DynamicProperty where Value: AnyObject {
	/// Initializes a property that will observe and set the given key path of
	/// the given object, where `Value` is a reference type that can be
	/// represented directly in Objective-C via `AnyObject`.
	///
	/// - important: `object` must support weak references!
	///
	/// - parameters:
	///   - object: An object to be observed.
	///   - keyPath: Key path to observe on the object.
	public convenience init(object: NSObject?, keyPath: String) {
		self.init(object: object, keyPath: keyPath, representable: DirectRepresentation.self)
	}
}

/// Represents values in Objective-C directly, via `AnyObject`.
private struct DirectRepresentation<Value: AnyObject>: ObjectiveCRepresentable {
	static func extract(from representation: AnyObject) -> Value {
		return representation as! Value
	}

	static func represent(_ value: Value) -> AnyObject {
		return value
	}
}

/// Represents values in Objective-C indirectly, via bridging.
private struct BridgeableRepresentation<Value: _ObjectiveCBridgeable>: ObjectiveCRepresentable {
	static func extract(from representation: AnyObject) -> Value {
		let object = representation as! Value._ObjectiveCType
		var result: Value?
		Value._forceBridgeFromObjectiveC(object, result: &result)
		return result!
	}

	static func represent(_ value: Value) -> AnyObject {
		return value._bridgeToObjectiveC()
	}
}<|MERGE_RESOLUTION|>--- conflicted
+++ resolved
@@ -42,25 +42,16 @@
 	///
 	/// - important: This only works if the object given to init() is KVO-compliant.
 	///              Most UI controls are not!
-<<<<<<< HEAD
 	public var producer: SignalProducer<Value?, NoError> {
-		return property?.producer ?? .empty
+		return (object.map { $0.values(forKeyPath: keyPath) } ?? .empty)
+			.map { [extractValue = self.extractValue] in $0.map(extractValue) }
 	}
 
-	public var signal: Signal<Value?, NoError> {
-		return property?.signal ?? .empty
-	}
-=======
-	public var producer: SignalProducer<AnyObject?, NoError> {
-		return object.map(NSObject.valuesForKeyPath)?(keyPath) ?? .empty
-	}
-
-	public lazy var signal: Signal<AnyObject?, NoError> = { [unowned self] in
-		var signal: Signal<AnyObject?, NoError>!
+	public lazy var signal: Signal<Value?, NoError> = { [unowned self] in
+		var signal: Signal<DynamicProperty.Value, NoError>!
 		self.producer.startWithSignal { innerSignal, _ in signal = innerSignal }
 		return signal
 	}()
->>>>>>> 619c1154
 
 	/// Initializes a property that will observe and set the given key path of
 	/// the given object, using the supplied representation.
@@ -75,32 +66,13 @@
 	private init<Representatable: ObjectiveCRepresentable where Representatable.Value == Value>(object: NSObject?, keyPath: String, representable: Representatable.Type) {
 		self.object = object
 		self.keyPath = keyPath
-<<<<<<< HEAD
-		self.property = MutableProperty(nil)
+
 		self.extractValue = Representatable.extract(from:)
 		self.represent = Representatable.represent
-=======
->>>>>>> 619c1154
 
 		/// A DynamicProperty will stay alive as long as its object is alive.
 		/// This is made possible by strong reference cycles.
-
-<<<<<<< HEAD
-		object?.rac_values(forKeyPath: keyPath, observer: nil)?
-			.toSignalProducer()
-			.start { event in
-				switch event {
-				case let .next(newValue):
-					self.property?.value = newValue.map(self.extractValue)
-				case let .failed(error):
-					fatalError("Received unexpected error from KVO signal: \(error)")
-				case .interrupted, .completed:
-					self.property = nil
-				}
-			}
-=======
-		object?.rac_lifetime.ended.observeCompleted { _ = self }
->>>>>>> 619c1154
+		_ = object?.rac_lifetime.ended.observeCompleted { _ = self }
 	}
 }
 
